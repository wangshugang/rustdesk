--- conflicted
+++ resolved
@@ -24,13 +24,9 @@
 use_samplerate = ["samplerate"]
 use_rubato = ["rubato"]
 use_dasp = ["dasp"]
-<<<<<<< HEAD
 flutter = ["flutter_rust_bridge"]
 default = ["use_dasp","flutter"]
-=======
 hwcodec = ["scrap/hwcodec"]
-default = ["use_dasp"]
->>>>>>> aabe08d6
 
 # See more keys and their definitions at https://doc.rust-lang.org/cargo/reference/manifest.html
 
@@ -60,13 +56,10 @@
 base64 = "0.13"
 sysinfo = "0.24"
 num_cpus = "1.13"
-<<<<<<< HEAD
-flutter_rust_bridge = { git = "https://github.com/SoLongAndThanksForAllThePizza/flutter_rust_bridge", optional = true }
-=======
 bytes = { version = "1.2", features = ["serde"] }
 default-net = "0.11.0"
 wol-rs = "0.9.1"
->>>>>>> aabe08d6
+flutter_rust_bridge = { git = "https://github.com/SoLongAndThanksForAllThePizza/flutter_rust_bridge", optional = true }
 
 [target.'cfg(not(target_os = "linux"))'.dependencies]
 reqwest = { version = "0.11", features = ["json", "rustls-tls"], default-features=false }
@@ -118,11 +111,7 @@
 jni = "0.19"
 
 [target.'cfg(any(target_os = "android", target_os = "ios"))'.dependencies]
-<<<<<<< HEAD
 flutter_rust_bridge = { git = "https://github.com/SoLongAndThanksForAllThePizza/flutter_rust_bridge" }
-=======
-flutter_rust_bridge = "=1.30.0"
->>>>>>> aabe08d6
 
 [workspace]
 members = ["libs/scrap", "libs/hbb_common", "libs/enigo", "libs/clipboard", "libs/virtual_display", "libs/simple_rc"]
@@ -140,11 +129,7 @@
 cc = "1.0"
 hbb_common = { path = "libs/hbb_common" }
 simple_rc = { path = "libs/simple_rc", optional = true }
-<<<<<<< HEAD
 flutter_rust_bridge_codegen = { git = "https://github.com/SoLongAndThanksForAllThePizza/flutter_rust_bridge" }
-=======
-flutter_rust_bridge_codegen = "=1.30.0"
->>>>>>> aabe08d6
 
 [dev-dependencies]
 hound = "3.4"
