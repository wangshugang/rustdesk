--- conflicted
+++ resolved
@@ -569,16 +569,21 @@
         num_cpus::get(),
     );
 
-    let q = get_image_quality();
-    let (bitrate, rc_min_quantizer, rc_max_quantizer, speed) = get_quality(width, height, q);
-    log::info!("bitrate={}, rc_min_quantizer={}", bitrate, rc_min_quantizer);
+    let mut video_qos = VIDEO_QOS.lock().unwrap();
+
+    video_qos.set_size(width as _, height as _);
+    let mut spf = video_qos.spf();
+    let bitrate = video_qos.generate_bitrate()?;
+    drop(video_qos);
+
+    log::info!("init bitrate={}", bitrate);
 
     let encoder_cfg = match Encoder::current_hw_encoder_name() {
         Some(codec_name) => EncoderCfg::HW(HwEncoderConfig {
             codec_name,
             width,
             height,
-            bitrate_ratio: q >> 8,
+            bitrate_ratio: bitrate as _,
         }),
         None => EncoderCfg::VPX(VpxEncoderConfig {
             width: width as _,
@@ -586,9 +591,6 @@
             timebase: [1, 1000], // Output timestamp precision
             bitrate,
             codec: VpxVideoCodecId::VP9,
-            rc_min_quantizer,
-            rc_max_quantizer,
-            speed,
             num_threads: (num_cpus::get() / 2) as _,
         }),
     };
@@ -618,32 +620,7 @@
     } else {
         log::info!("In privacy mode, the peer side cannot watch the screen");
     }
-<<<<<<< HEAD
     let mut c = create_capturer(captuerer_privacy_mode_id, display, encoder.use_yuv())?;
-=======
-    let mut c = create_capturer(captuerer_privacy_mode_id, display)?;
-
-    let mut video_qos = VIDEO_QOS.lock().unwrap();
-
-    video_qos.set_size(width as _, height as _);
-    let mut spf = video_qos.spf();
-    let bitrate = video_qos.generate_bitrate()?;
-    drop(video_qos);
-
-    log::info!("init encoder, bitrate={}", bitrate);
-    let cfg = Config {
-        width: width as _,
-        height: height as _,
-        timebase: [1, 1000], // Output timestamp precision
-        bitrate,
-        codec: VideoCodecId::VP9,
-    };
-
-    let mut vpx = match Encoder::new(&cfg, (num_cpus::get() / 2) as _) {
-        Ok(x) => x,
-        Err(err) => bail!("Failed to create encoder: {}", err),
-    };
->>>>>>> ece86cda
 
     if *SWITCH.lock().unwrap() {
         log::debug!("Broadcasting display switch");
@@ -683,7 +660,7 @@
                     video_qos.target_bitrate,
                     video_qos.fps
                 );
-                vpx.set_bitrate(video_qos.target_bitrate).unwrap();
+                encoder.set_bitrate(video_qos.target_bitrate).unwrap();
                 spf = video_qos.spf();
             }
         }
